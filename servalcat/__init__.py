--- conflicted
+++ resolved
@@ -6,10 +6,5 @@
 Mozilla Public License, version 2.0; see LICENSE.
 """
 
-<<<<<<< HEAD
-__version__ = '0.4.120.1'
-__date__ = '2025-09-11'
-=======
-__version__ = '0.4.125'
-__date__ = '2025-11-03'
->>>>>>> 622b1bec
+__version__ = '0.4.125.1'
+__date__ = '2025-11-03'