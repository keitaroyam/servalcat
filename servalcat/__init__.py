"""
Author: "Keitaro Yamashita, Garib N. Murshudov"
MRC Laboratory of Molecular Biology
    
This software is released under the
Mozilla Public License, version 2.0; see LICENSE.
"""

<<<<<<< HEAD
__version__ = '0.4.126'
__date__ = '2025-11-11'
=======
__version__ = '0.4.125.3'
__date__ = '2025-11-23'
>>>>>>> f9f953d4
<|MERGE_RESOLUTION|>--- conflicted
+++ resolved
@@ -6,10 +6,5 @@
 Mozilla Public License, version 2.0; see LICENSE.
 """
 
-<<<<<<< HEAD
 __version__ = '0.4.126'
-__date__ = '2025-11-11'
-=======
-__version__ = '0.4.125.3'
-__date__ = '2025-11-23'
->>>>>>> f9f953d4
+__date__ = '2025-11-24'