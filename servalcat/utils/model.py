"""
Author: "Keitaro Yamashita, Garib N. Murshudov"
MRC Laboratory of Molecular Biology
    
This software is released under the
Mozilla Public License, version 2.0; see LICENSE.
"""
from __future__ import absolute_import, division, print_function, generators
from servalcat.utils import logger
from servalcat.utils import restraints
from servalcat.utils import maps
import gemmi
import numpy
import pandas
import scipy.sparse
import os
import time
import itertools
import string

gemmi.IT92_normalize()
gemmi.Element("X").it92.set_coefs(gemmi.Element("O").it92.get_coefs()) # treat X (unknown) as O

def shake_structure(st, sigma, copy=True):
    print("Randomizing structure with rmsd of {}".format(sigma))
    if copy:
        st2 = st.clone()
    else:
        st2 = st
        
    sigma /= numpy.sqrt(3)
    for model in st2:
        for cra in model.all():
            r = numpy.random.normal(0, sigma, 3)
            cra.atom.pos += gemmi.Position(*r)

    return st2
# shake_structure()

def determine_blur_for_dencalc(st, grid):
    b_min = min((cra.atom.b_iso for cra in st[0].all()))
    eig_mins = [min(cra.atom.aniso.calculate_eigenvalues()) for cra in st[0].all() if cra.atom.aniso.nonzero()]
    if len(eig_mins) > 0: b_min = min(b_min, min(eig_mins) * 8*numpy.pi**2)

    b_need = grid**2*8*numpy.pi**2/1.1 # Refmac's way
    b_add = b_need - b_min
    return b_add
# determine_blur_for_dencalc()

def calc_fc_fft(st, d_min, source, mott_bethe=True, monlib=None, blur=None, cutoff=1e-7, rate=1.5,
<<<<<<< HEAD
                omit_proton=False, omit_h_electron=False, miller_array=None):
    assert source in ("xray", "electron")
=======
                omit_proton=False, omit_h_electron=False):
    assert source in ("xray", "electron", "neutron")
>>>>>>> 856bd2b5
    if source != "electron": assert not mott_bethe
    if omit_proton or omit_h_electron:
        assert mott_bethe
        if st[0].count_hydrogen_sites() == 0:
            logger.write("WARNING: omit_proton/h_electron requested, but no hydrogen exists!")
            omit_proton = omit_h_electron = False
        elif omit_proton and omit_h_electron:
            logger.write("omit_proton and omit_h_electron requested. removing hydrogens")
            st = st.clone()
            st.remove_hydrogens()
            omit_proton = omit_h_electron = False
    
    if blur is None: blur = determine_blur_for_dencalc(st, d_min/2/rate)
    blur = max(0, blur) # negative blur may cause non-positive definite in case of anisotropic Bs
    logger.write("Setting blur= {:.2f} in density calculation (unblurred later)".format(blur))
        
    if mott_bethe and not omit_proton and monlib is not None and st[0].count_hydrogen_sites() > 0:
        st = st.clone()
        topo = gemmi.prepare_topology(st, monlib, warnings=logger)
        resnames = st[0].get_all_residue_names()
        restraints.check_monlib_support_nucleus_distances(monlib, resnames)
        # Shift electron positions
        topo.adjust_hydrogen_distances(gemmi.Restraints.DistanceOf.ElectronCloud)
    else:
        topo = None
        
    if source == "xray" or mott_bethe:
        dc = gemmi.DensityCalculatorX()
    elif source == "electron":
        dc = gemmi.DensityCalculatorE()
    elif source == "neutron":
        dc = gemmi.DensityCalculatorN()
    else:
        raise RuntimeError("unknown source")

    dc.d_min = d_min
    dc.blur = blur
    dc.cutoff = cutoff
    dc.rate = rate
    dc.set_grid_cell_and_spacegroup(st)

    t_start = time.time()
    if mott_bethe:
        if omit_proton:
            method_str = "proton-omit Fc"
        elif omit_h_electron:
            if topo is None:
                method_str = "hydrogen electron-omit Fc"
            else:
                method_str = "hydrogen electron-omit, proton-shifted Fc"
        elif topo is not None:
            method_str = "proton-shifted Fc"
        else:
            method_str = "Fc"

        logger.write("Calculating {} using Mott-Bethe formula".format(method_str))
        
        dc.initialize_grid()
        dc.addends.subtract_z(except_hydrogen=True)

        if omit_h_electron:
            st2 = st.clone()
            st2.remove_hydrogens()
            dc.add_model_density_to_grid(st2[0])
        else:
            dc.add_model_density_to_grid(st[0])

        # Subtract hydrogen Z
        if not omit_proton and st[0].count_hydrogen_sites() > 0:
            if topo is not None:
                # Shift proton positions
                topo.adjust_hydrogen_distances(gemmi.Restraints.DistanceOf.Nucleus,
                                               default_scale=restraints.default_proton_scale)
            for cra in st[0].all():
                if cra.atom.is_hydrogen():
                    dc.add_c_contribution_to_grid(cra.atom, -1)

        dc.grid.symmetrize_sum()
    else:
        logger.write("Calculating Fc")
        dc.put_model_density_on_grid(st[0])

    logger.write(" done. Fc calculation time: {:.1f} s".format(time.time() - t_start))
    grid = gemmi.transform_map_to_f_phi(dc.grid)

    if miller_array is None:
        return grid.prepare_asu_data(dmin=d_min, mott_bethe=mott_bethe, unblur=dc.blur)
    else:
        return grid.get_value_by_hkl(miller_array, mott_bethe=mott_bethe, unblur=dc.blur)

# calc_fc_fft()

def calc_fc_direct(st, d_min, source, mott_bethe, monlib=None):
    assert source in ("xray", "electron")
    if source != "electron": assert not mott_bethe

    unit_cell = st.cell
    spacegroup = gemmi.SpaceGroup(st.spacegroup_hm)
    miller_array = gemmi.make_miller_array(unit_cell, spacegroup, d_min)
    topo = None

    if source == "xray" or mott_bethe:
        calc = gemmi.StructureFactorCalculatorX(st.cell)
    else:
        calc = gemmi.StructureFactorCalculatorE(st.cell)
        
    
    if source == "electron" and mott_bethe:
        if monlib is not None and st[0].count_hydrogen_sites() > 0:
            st = st.clone()
            topo = gemmi.prepare_topology(st, monlib, warnings=logger)
            resnames = st[0].get_all_residue_names()
            restraints.check_monlib_support_nucleus_distances(monlib, resnames)

        calc.addends.clear()
        calc.addends.subtract_z(except_hydrogen=True)

    vals = []
    for hkl in miller_array:
        sf = calc.calculate_sf_from_model(st[0], hkl) # attention: traverse cell.images
        if mott_bethe: sf *= calc.mott_bethe_factor()
        vals.append(sf)

    if topo is not None:
        topo.adjust_hydrogen_distances(gemmi.Restraints.DistanceOf.Nucleus,
                                       default_scale=restraints.default_proton_scale)

        for i, hkl in enumerate(miller_array):
            sf = calc.calculate_mb_z(st[0], hkl, only_h=True)
            if mott_bethe: sf *= calc.mott_bethe_factor()
            vals[i] += sf
    
    asu = gemmi.ComplexAsuData(unit_cell, spacegroup,
                               miller_array, vals)
    return asu
# calc_fc_direct()

def get_em_expected_hydrogen(st, d_min, monlib, weights=None, blur=None, cutoff=1e-5, rate=1.5, optimize=False):
    # Very crude implementation to find peak from calculated map
    assert st[0].count_hydrogen_sites() > 0
    if blur is None: blur = determine_blur_for_dencalc(st, d_min/2/rate)
    blur = max(0, blur)
    logger.write("Setting blur= {:.2f} in density calculation".format(blur))

    st = st.clone()
    topo = gemmi.prepare_topology(st, monlib, warnings=logger)
    resnames = st[0].get_all_residue_names()
    restraints.check_monlib_support_nucleus_distances(monlib, resnames)

    topo.adjust_hydrogen_distances(gemmi.Restraints.DistanceOf.ElectronCloud)
    st_e = st.clone()
    topo.adjust_hydrogen_distances(gemmi.Restraints.DistanceOf.Nucleus)
    st_n = st.clone()
    
    dc = gemmi.DensityCalculatorX()
    dc.d_min = d_min
    dc.blur = blur
    dc.cutoff = cutoff
    dc.rate = rate

    # Decide box_size
    max_r = max([dc.estimate_radius(cra.atom) for cra in st[0].all()])
    logger.write("max_r= {:.2f}".format(max_r))
    box_size = max_r*2 + 1 # padding
    logger.write("box_size= {:.2f}".format(box_size))
    mode_all = False #True
    if mode_all:
        dc.set_grid_cell_and_spacegroup(st)
    else:
        dc.grid.unit_cell = gemmi.UnitCell(box_size, box_size, box_size, 90, 90, 90)
        dc.grid.spacegroup = gemmi.SpaceGroup("P1")
        cbox = gemmi.Position(box_size/2, box_size/2, box_size/2)
    
    if mode_all: dc.initialize_grid()

    if weights is not None:
        w_s, w_w = weights # s_list and w_list
    else:
        w_s, w_w = None, None
        
    for ichain in range(len(st[0])):
        chain = st[0][ichain]
        for ires in range(len(chain)):
            residue = chain[ires]
            for iatom in range(len(residue)):
                atom = residue[iatom]
                if not atom.is_hydrogen(): continue
                h_n = st_n[0][ichain][ires][iatom]
                h_e = st_e[0][ichain][ires][iatom]
                if not mode_all:
                    dc.initialize_grid()
                    h_n.occ = 1.
                    h_e.occ = 1.
                    n_pos = gemmi.Position(h_n.pos)
                    h_n.pos = cbox
                    h_e.pos = cbox + h_e.pos - n_pos
                dc.add_atom_density_to_grid(h_e)
                dc.add_c_contribution_to_grid(h_n, -1)
                if not mode_all:
                    grid = gemmi.transform_map_to_f_phi(dc.grid)
                    asu_data = grid.prepare_asu_data(dmin=d_min, mott_bethe=True, unblur=dc.blur)
                    if w_s is not None:
                        asu_data.value_array[:] *= numpy.interp(1./asu_data.make_d_array(), w_s, w_w)
                        
                    denmap = asu_data.transform_f_phi_to_map(exact_size=(int(box_size*10), int(box_size*10), int(box_size*10)))
                    m = numpy.unravel_index(numpy.argmax(denmap), denmap.shape)
                    peakpos = denmap.get_position(m[0], m[1], m[2])
                    if optimize: peakpos = maps.optimize_peak(denmap, peakpos)
                    atom.pos = peakpos - cbox + n_pos

    if mode_all:
        grid = gemmi.transform_map_to_f_phi(dc.grid)
        asu_data = grid.prepare_asu_data(dmin=d_min, mott_bethe=True, unblur=dc.blur)
        if w_s is not None:
            asu_data.value_array[:] *= numpy.interp(1./asu_data.make_d_array(), w_s, w_w)
        denmap = asu_data.transform_f_phi_to_map(sample_rate=3)
        ccp4 = gemmi.Ccp4Map()
        ccp4.grid = denmap
        ccp4.update_ccp4_header(2, True) # float, update stats
        ccp4.write_ccp4_map("debug.ccp4")

    return st

# get_em_expected_hydrogen()

def translate_into_box(st):
    # apply unit cell translations to put model into a box (unit cell)
    omat = numpy.array(st.cell.orthogonalization_matrix)
    fmat = numpy.array(st.cell.fractionalization_matrix).transpose()
    for m in st:
        com = numpy.array(m.calculate_center_of_mass().tolist())
        shift = sum([omat[:,i]*numpy.floor(1-numpy.dot(com, fmat[:,i])) for i in range(3)])
        tr = gemmi.Transform(gemmi.Mat33(), gemmi.Vec3(*shift))
        m.transform(tr)
# translate_into_box()

def cra_to_indices(cra, model):
    ret = [None, None, None]
    for ic in range(len(model)):
        chain = model[ic]
        if cra.chain != chain: continue
        ret[0] = ic
        for ir in range(len(chain)):
            res = chain[ir]
            if cra.residue != res: continue
            ret[1] = ir
            for ia in range(len(res)):
                if cra.atom == res[ia]:
                    ret[2] = ia

    return tuple(ret)
# cra_to_indices()

def cra_to_atomaddress(cra):
    aa = gemmi.AtomAddress(cra.chain.name,
                           cra.residue.seqid, cra.residue.name,
                           cra.atom.name, cra.atom.altloc)
    aa.res_id.segment = cra.residue.segment
    return aa
# cra_to_atomaddress()

def expand_ncs(st, special_pos_threshold=0.01, howtoname=gemmi.HowToNameCopiedChain.Short):
    if len(st.ncs) == 0: return
    
    logger.write("Expanding symmetry..")
    # Take care of special positions
    if special_pos_threshold >= 0:
        # First expand ncs with Dup regardless of the choice
        st.expand_ncs(gemmi.HowToNameCopiedChain.Dup)
        cra2key = lambda x: (x.chain.name, x.residue.seqid.num, x.residue.seqid.icode,
                             x.atom.name, x.atom.element.name, x.atom.altloc.replace("\0"," "))
        ns = gemmi.NeighborSearch(st[0], st.cell, 3).populate()
        cs = gemmi.ContactSearch(special_pos_threshold)
        #cs.ignore = gemmi.ContactSearch.Ignore.SameAsu
        #cs.special_pos_cutoff_sq = special_pos_threshold
        results = cs.find_contacts(ns)

        # find overlaps between different segments
        pairs = {}
        cra_dict = {}
        for r in results:
            if r.partner1.residue.segment == r.partner2.residue.segment: continue
            key1, key2 = cra2key(r.partner1), cra2key(r.partner2)
            if key1 == key2:
                segi1, segi2 = int(r.partner1.residue.segment), int(r.partner2.residue.segment)
                pairs.setdefault(key1, []).append([segi1, segi2])
                cra_dict[key1+(segi1,)] = cra_to_atomaddress(r.partner1)
                cra_dict[key1+(segi2,)] = cra_to_atomaddress(r.partner2)

        if pairs: logger.write("Atoms on special position detected.")
        res_to_be_removed = []
        for key in sorted(pairs):
            logger.write(" Site: chain='{}' seq='{}{}' atom='{}' elem='{}' altloc='{}'".format(*key))
            # use graph to find connected components
            segs = sorted(set(sum(pairs[key], []))) # index->segid
            segd = dict([(s,i) for i,s in enumerate(segs)]) # reverse lookup
            g = numpy.zeros((len(segs),len(segs)), dtype=numpy.int)
            for p in pairs[key]:
                i, j = segd[p[0]], segd[p[1]]
                g[i,j] = g[j,i] = 1
            nc, labs = scipy.sparse.csgraph.connected_components(g, directed=False)
            groups = [[] for i in range(nc)] # list of segids
            for i, l in enumerate(labs): groups[l].append(segs[i])
            for group in groups:
                group.sort() # first segid will be kept
                sum_occ = sum([st[0].find_cra(cra_dict[key+(i,)]).atom.occ for i in group])
                logger.write("  multiplicity= {} occupancies_total= {:.2f} segids= {}".format(len(group), sum_occ, group))
                sum_pos = sum([st[0].find_cra(cra_dict[key+(i,)]).atom.pos for i in group], gemmi.Position(0,0,0))
                if len(group) < 2: continue # should never happen
                # modify first atom
                cra0 = st[0].find_cra(cra_dict[key+(group[0],)])
                cra0.atom.occ = max(1, sum_occ)
                cra0.atom.pos = sum_pos/len(group)
                # remove remaining atoms
                for g in group[1:]:
                    cra = st[0].find_cra(cra_dict[key+(g,)])
                    cra.residue.remove_atom(cra.atom.name, cra.atom.altloc, cra.atom.element)
                    if len(cra.residue) == 0: # empty residue needs to be removed
                        r_idx = [i for i, r in enumerate(cra.chain) if r==cra.residue]
                        res_to_be_removed.append((cra.chain, r_idx[0]))
                        
        chain_to_be_removed = []
        res_to_be_removed.sort(key=lambda x:([x[0].name, x[1]]))
        for chain, idx in reversed(res_to_be_removed):
            del chain[idx]
            if len(chain) == 0: # empty chain needs to be removed..
                c_idx = [i for i, c in enumerate(st[0]) if c==chain]
                chain_to_be_removed.append(c_idx[0])
        chain_to_be_removed.sort()
        for idx in reversed(chain_to_be_removed): #
            del st[0][idx] # we cannot use remove_chain() because ID may be duplicated

        # copy segment to subchain, as segment is not written to mmCIF file
        for chain in st[0]:
            for res in chain:
                res.subchain = res.segment
                
        # rename chain IDs
        if howtoname != gemmi.HowToNameCopiedChain.Dup:
            # want to keep original chain IDs
            for chain in st[0]:
                for res in chain:
                    if res.segment == "0": res.segment = ""

            # new id = original id + ncs id
            st[0].split_chains_by_segments(gemmi.HowToNameCopiedChain.Dup)
            if howtoname == gemmi.HowToNameCopiedChain.Short:
                st.shorten_chain_names()
    else:
        st.expand_ncs(howtoname)

# expand_ncs()

def filter_helical_contacting(st, cutoff=5.):
    if len(st.ncs) == 0: return
    logger.write("Filtering out non-contacting helical copies with cutoff={:.2f} A".format(cutoff))
    st.setup_cell_images()
    ns = gemmi.NeighborSearch(st[0], st.cell, cutoff*2).populate()
    cs = gemmi.ContactSearch(cutoff)
    cs.ignore = gemmi.ContactSearch.Ignore.SameAsu
    results = cs.find_contacts(ns)
    indices = set([r.image_idx for r in results])
    logger.write(" contacting helical copies: {}".format(indices))
    ops = [st.ncs[i-1] for i in indices] # XXX is this correct? maybe yes as long as identity operator is not there
    st.ncs.clear()
    st.ncs.extend(ops)
# filter_helical_contacting()

def adp_analysis(st, ignore_zero_occ=True):
    logger.write("= ADP analysis =")
    if ignore_zero_occ:
        logger.write("(zero-occupancy atoms are ignored)")

    all_B = []
    for i, mol in enumerate(st):
        if len(st) > 1: logger.write("Model {}:".format(i))
        logger.write("            min    Q1   med    Q3   max")
        stats = adp_stats_per_chain(mol, ignore_zero_occ)
        for chain, natoms, qs in stats:
            logger.write(("Chain {:3s}".format(chain) if chain!="*" else "All      ") + " {:5.1f} {:5.1f} {:5.1f} {:5.1f} {:5.1f}".format(*qs))
    logger.write("")
# adp_analysis()

def adp_stats_per_chain(model, ignore_zero_occ=True):
    bs = {}
    for cra in model.all():
        if not ignore_zero_occ or cra.atom.occ > 0:
            bs.setdefault(cra.chain.name, []).append(cra.atom.b_iso)

    ret = []
    for chain in model:
        if chain.name in [x[0] for x in ret]: continue
        qs = numpy.quantile(bs[chain.name], [0,0.25,0.5,0.75,1])
        ret.append((chain.name, len(bs[chain.name]), qs))

    if len(bs) > 1:
        all_bs = sum(bs.values(), [])
        qs = numpy.quantile(all_bs, [0,0.25,0.5,0.75,1])
        ret.append(("*", len(all_bs), qs))
        
    return ret
# adp_stats_per_chain()

def all_chain_ids(st):
    return [chain.name for model in st for chain in model]
# all_chain_ids()

def all_B(st, ignore_zero_occ=True):
    ret = []
    for mol in st:
        for cra in mol.all():
            if not ignore_zero_occ or cra.atom.occ > 0:
                ret.append(cra.atom.b_iso)

    return ret
# all_B()

def to_dataframe(st):
    keys = ("model", "chain", "resn", "subchain", "segment", "seqnum", "icode", "altloc",
            "u11", "u22", "u33", "u12", "u13", "u23",
            "b_iso", "charge", "elem", "atom", "occ",
            "x", "y", "z", "tlsgroup")
    d = dict([(x,[]) for x in keys])
    app = lambda k, v: d[k].append(v)
    
    for m in st:
        for cra in m.all():
            c,r,a = cra.chain, cra.residue, cra.atom
            # TODO need support r.het_flag, r.flag, a.calc_flag, a.flag, a.serial?
            app("model", m.name)
            app("chain", c.name)
            app("resn", r.name)
            app("subchain", r.subchain)
            app("segment", r.segment)
            app("seqnum", r.seqid.num)
            app("icode", r.seqid.icode)
            app("altloc", a.altloc)
            app("u11", a.aniso.u11)
            app("u22", a.aniso.u22)
            app("u33", a.aniso.u33)
            app("u12", a.aniso.u12)
            app("u13", a.aniso.u13)
            app("u23", a.aniso.u23)
            app("b_iso", a.b_iso)
            app("charge", a.charge)
            app("elem", a.element.name)
            app("atom", a.name)
            app("occ", a.occ)
            app("x", a.pos.x)
            app("y", a.pos.y)
            app("z", a.pos.z)
            app("tlsgroup", a.tls_group_id)

    return pandas.DataFrame(data=d)
# to_dataframe()

def from_dataframe(df, st=None): # Slow!
    if st is None:
        st = gemmi.Structure()
    else:
        st = st.clone()
        for i in range(len(st)):
            del st[0]
        
    for m_name, dm in df.groupby("model"):
        st.add_model(gemmi.Model(m_name))
        m = st[-1]
        for c_name, dc in dm.groupby("chain"):
            m.add_chain(gemmi.Chain(c_name))
            c = m[-1]
            for rkey, dr in dc.groupby(["seqnum","icode","resn","segment","subchain"]):
                c.add_residue(gemmi.Residue())
                r = c[-1]
                r.seqid.num = rkey[0]
                r.seqid.icode = rkey[1]
                r.name = rkey[2]
                r.segment = rkey[3]
                r.subchain = rkey[4]
                for _, row in dr.iterrows():
                    r.add_atom(gemmi.Atom())
                    a = r[-1]
                    a.altloc = row["altloc"]
                    a.name = row["atom"]
                    a.aniso.u11 = row["u11"]
                    a.aniso.u22 = row["u22"]
                    a.aniso.u33 = row["u33"]
                    a.aniso.u12 = row["u12"]
                    a.aniso.u13 = row["u13"]
                    a.aniso.u23 = row["u23"]
                    a.b_iso = row["b_iso"]
                    a.charge = row["charge"]
                    a.element = gemmi.Element(row["elem"])
                    a.occ = row["occ"]
                    a.pos.x = row["x"]
                    a.pos.y = row["y"]
                    a.pos.z = row["z"]
                    a.tls_group_id = row["tlsgroup"]
                    
    return st
# from_dataframe()

def st_from_positions(positions):
    st = gemmi.Structure()
    st.add_model(gemmi.Model("1"))
    st[0].add_chain(gemmi.Chain("A"))
    c = st[0][0]
    for i, pos in enumerate(positions):
        c.add_residue(gemmi.Residue())
        r = c[-1]
        r.seqid.num = i
        r.name = "HOH"
        r.add_atom(gemmi.Atom())
        a = r[-1]
        a.name = "O"
        a.element = gemmi.Element("O")
        a.pos = pos
        #a.b_iso = 
        #a.occ = 
                    
    return st
# st_from_positions()
            
def microheterogeneity_for_refmac(st, monlib):
    st.setup_entities()
    topo = gemmi.prepare_topology(st, monlib, warnings=logger)
    mh_res = []
    chains = []
    icodes = {} # to avoid overlaps
    modifications = [] # return value
    
    # Check if microheterogeneity exists
    for chain in st[0]:
        for rg in chain.get_polymer().residue_groups():
            if len(rg) > 1:
                ress = [r for r in rg]
                chains.append(chain.name)
                mh_res.append(ress)
                ress_str = "/".join([str(r) for r in ress])
                logger.write("Microheterogeneity detected in chain {}: {}".format(chain.name, ress_str))

    if not mh_res: return []

    for chain in st[0]:
        for res in chain:
            if res.seqid.icode != " ":
                icodes.setdefault(chain.name, {}).setdefault(res.seqid.num, []).append(res.seqid.icode)
                
    def append_links(bond, prr, toappend):
        atoms = bond.atoms
        assert len(atoms) == 2
        found = None
        for i in range(2):
            if any(filter(lambda ra: atoms[i]==ra, prr)): found = i
        if found is not None:
            toappend.append([atoms[i], atoms[1-i]]) # prev atom, current atom
    # append_links()

    mh_res_all = sum(mh_res, [])
    mh_link = {}

    # Check links
    for chain in st[0]:
        for res in chain:
            # If this residue is microheterogeneous
            if res in mh_res_all:
                for link in topo.links_to_previous(res):
                    mh_link.setdefault(res, []).append([link.res1, "prev", link.link_id, []])
                    append_links(topo.first_bond_in_link(link), link.res1, mh_link[res][-1][-1])
                    
            # Check if previous residue(s) is microheterogeneous
            for link in topo.links_to_previous(res):
                prr = link.res1
                if prr in mh_res_all:
                    mh_link.setdefault(prr, []).append([res, "next", link.link_id, []])
                    append_links(topo.first_bond_in_link(link), prr, mh_link[prr][-1][-1])

    # Change IDs
    for chain_name, rr in zip(chains, mh_res):
        chars = string.ascii_uppercase
        # avoid already used inscodes
        if chain_name in icodes and rr[0].seqid.num in icodes[chain_name]:
            used_codes = set(icodes[chain_name][rr[0].seqid.num])
            chars = list(filter(lambda x: x not in used_codes, chars))
        for ir, r in enumerate(rr[1:]):
            modifications.append((chain_name, r.seqid.num, r.seqid.icode, chars[ir]))
            r.seqid.icode = chars[ir]

    # Update connections (LINKR)
    for chain_name, rr in zip(chains, mh_res):
        for r in rr:
            for p in mh_link.get(r, []):
                for atoms in p[-1]:
                    con = gemmi.Connection()
                    con.asu = gemmi.Asu.Same
                    con.type = gemmi.ConnectionType.Covale
                    con.link_id = p[2]
                    if p[1] == "prev":
                        p1 = gemmi.AtomAddress(chain_name, p[0].seqid, p[0].name, atoms[1].name, atoms[1].altloc)
                        p2 = gemmi.AtomAddress(chain_name, r.seqid, r.name, atoms[0].name, atoms[0].altloc)
                    else:
                        p1 = gemmi.AtomAddress(chain_name, r.seqid, r.name, atoms[1].name, atoms[1].altloc)
                        p2 = gemmi.AtomAddress(chain_name, p[0].seqid, p[0].name, atoms[0].name, atoms[0].altloc)
                        
                    con.partner1 = p1
                    con.partner2 = p2
                    logger.write(" Adding link: {}".format(con))
                    st.connections.append(con)
        for r1, r2 in itertools.combinations(rr, 2):
            for a1 in set([a.altloc for a in r1]):
                for a2 in set([a.altloc for a in r2]):
                    con = gemmi.Connection()
                    con.asu = gemmi.Asu.Same
                    con.link_id = "gap"
                    # XXX altloc will be ignored when atom does not match.. grrr
                    con.partner1 = gemmi.AtomAddress(chain_name, r1.seqid, r1.name, "", a1)
                    con.partner2 = gemmi.AtomAddress(chain_name, r2.seqid, r2.name, "", a2)
                    st.connections.append(con)

    return modifications
# microheterogeneity_for_refmac()

def modify_inscodes_back(st, modifications):
    mods = dict([((cname,num,newcode), icode)for cname,num,icode,newcode in modifications])
    logger.write("Insertion codes to be modified back: {}".format(mods))
    for chain in st[0]:
        for res in chain:
            key = (chain.name, res.seqid.num, res.seqid.icode)
            if key in mods:
                logger.write(" Changing model inscode '{}' to '{}' for {}/{}".format(key[-1],
                                                                                     mods[key],
                                                                                     key[0],
                                                                                     key[1]))
                res.seqid.icode = mods[key]

    for con in st.connections:
        for p in (con.partner1, con.partner2):
            key = (p.chain_name, p.res_id.seqid.num, p.res_id.seqid.icode)
            if key in mods:
                logger.write(" Changing LINK inscode '{}' to '{}' for {}/{}".format(key[-1],
                                                                                    mods[key],
                                                                                    key[0],
                                                                                    key[1]))
                p.res_id.seqid.icode = mods[key]

# modify_inscodes_back()

def invert_model(st):
    # invert x-axis
    A = numpy.array(st.cell.orthogonalization_matrix.tolist())
    center = numpy.sum(A,axis=1) / 2
    center = gemmi.Vec3(*center)
    mat = gemmi.Mat33([[-1,0,0],[0,1,0],[0,0,1]]) 
    vec = mat.multiply(-center) + center
    tr = gemmi.Transform(mat, vec)
    st[0].transform(tr)

    # invert peptides
# invert_model()

def cx_to_mx(ss): #SmallStructure to Structure
    st = gemmi.Structure()
    st.spacegroup_hm = ss.spacegroup_hm
    st.cell = ss.cell
    st.add_model(gemmi.Model("1"))
    st[-1].add_chain(gemmi.Chain("A"))
    st[-1][-1].add_residue(gemmi.Residue())
    st[-1][-1][-1].seqid.num = 1
    st[-1][-1][-1].name = "00"

    ruc = ss.cell.reciprocal()
    cif2cart = ss.cell.orthogonalization_matrix.multiply_by_diagonal(gemmi.Vec3(ruc.a, ruc.b, ruc.c))
    as_smat33f = lambda x: gemmi.SMat33f(x.u11, x.u22, x.u33, x.u12, x.u13, x.u23)
    
    for site in ss.sites:
        st[-1][-1][-1].add_atom(gemmi.Atom())
        a = st[-1][-1][-1][-1]
        a.name = site.label
        a.aniso = as_smat33f(site.aniso.transformed_by(cif2cart))
        a.b_iso = site.u_iso * 8*numpy.pi**2
        #a.charge = ?
        a.element = site.element
        a.occ = site.occ
        a.pos = site.orth(ss.cell)
        
    return st
# cx_to_mx()<|MERGE_RESOLUTION|>--- conflicted
+++ resolved
@@ -48,13 +48,8 @@
 # determine_blur_for_dencalc()
 
 def calc_fc_fft(st, d_min, source, mott_bethe=True, monlib=None, blur=None, cutoff=1e-7, rate=1.5,
-<<<<<<< HEAD
                 omit_proton=False, omit_h_electron=False, miller_array=None):
     assert source in ("xray", "electron")
-=======
-                omit_proton=False, omit_h_electron=False):
-    assert source in ("xray", "electron", "neutron")
->>>>>>> 856bd2b5
     if source != "electron": assert not mott_bethe
     if omit_proton or omit_h_electron:
         assert mott_bethe
