--- conflicted
+++ resolved
@@ -98,15 +98,10 @@
     parser.add_argument("--wavelength", type=float, help="For f_prime")
     parser.add_argument('--no_solvent',  action='store_true',
                         help="Do not consider bulk solvent contribution")
-<<<<<<< HEAD
     parser.add_argument("--non_binary_solvent_mask", action='store_true',
                         help=argparse.SUPPRESS) # experimental
-    parser.add_argument('--use_work_in_est',  action='store_true',
-                        help="Use work reflections in ML parameter estimates")
-=======
     parser.add_argument('--use_in_est', choices=["all", "work", "test"],
                         help="Which set of reflections to use for the ML parameter estimation. Default: 'work' if --twin is set; otherwise 'test'.")
->>>>>>> 622b1bec
     parser.add_argument('--keep_charges',  action='store_true',
                         help="Use scattering factor for charged atoms. Use it with care.")
     parser.add_argument("--keep_entities", action='store_true',
@@ -184,9 +179,7 @@
         use_in_target = "all"
 
     is_int = "I" in hkldata.df
-<<<<<<< HEAD
     addends = utils.model.check_atomsf(sts, args.source, mott_bethe=(args.source=="electron"), wavelength=args.wavelength)
-=======
     if args.use_fw:
         if not is_int:
             raise SystemExit("Error: need intensity input when -use_fw")
@@ -197,7 +190,6 @@
         del hkldata.binned_df["ml"]["S"]
         is_int = False
         
->>>>>>> 622b1bec
     st = sts[0]
     utils.model.fix_deuterium_residues(st)
     if args.unrestrained:
@@ -277,14 +269,9 @@
     if args.jellyonly: geom.geom.ridge_exclude_short_dist = False
 
     ll = LL_Xtal(hkldata, args.free, st, monlib, source=args.source,
-<<<<<<< HEAD
                  use_solvent=0 if args.no_solvent else 2 if args.non_binary_solvent_mask else 1,
                  use_in_est=use_in_est, use_in_target=use_in_target,
-                 twin=args.twin, addends=addends)
-=======
-                 use_solvent=not args.no_solvent, use_in_est=use_in_est, use_in_target=use_in_target,
-                 twin=args.twin, is_int=is_int)
->>>>>>> 622b1bec
+                 twin=args.twin, addends=addends, is_int=is_int)
     refiner = Refine(st, geom, refine_cfg, refine_params, ll=ll,
                      unrestrained=args.unrestrained)
 
