--- conflicted
+++ resolved
@@ -21,11 +21,7 @@
 
 class LL_Xtal:
     def __init__(self, hkldata, free, st, monlib, source="xray", mott_bethe=True,
-<<<<<<< HEAD
-                 use_solvent=0, use_in_est="all", use_in_target="all", twin=False, addends=None):
-=======
-                 use_solvent=False, use_in_est="all", use_in_target="all", twin=False, is_int=None):
->>>>>>> 622b1bec
+                 use_solvent=0, use_in_est="all", use_in_target="all", twin=False, addends=None, is_int=None):
         assert source in ("electron", "xray", "neutron")
         self.source = source
         self.mott_bethe = False if source != "electron" else mott_bethe
@@ -40,7 +36,6 @@
             self.fc_labs.append("FCbulk")
             self.hkldata.df["FCbulk"] = 0j
             self.use_non_binary_mask = use_solvent == 2
-                
         self.D_labs = ["D{}".format(i) for i in range(len(self.fc_labs))]
         self.k_overall = numpy.ones(len(self.hkldata.df.index))
         self.b_aniso = gemmi.SMat33d(0,0,0,0,0,0)
@@ -102,11 +97,7 @@
         miller_array = self.twin_data.asu if self.twin_data else self.hkldata.miller_array()
         d_min = max(self.twin_data.s2_array)**(-0.5) if self.twin_data else self.d_min_max[0]
         if self.use_solvent:
-<<<<<<< HEAD
-            Fmask = sigmaa.calc_Fmask(self.st, self.d_min_max[0], miller_array, self.use_non_binary_mask)
-=======
-            Fmask = sigmaa.calc_Fmask(self.st, d_min, miller_array)
->>>>>>> 622b1bec
+            Fmask = sigmaa.calc_Fmask(self.st, d_min, miller_array, self.use_non_binary_mask)
             if self.twin_data:
                 fc_sum = self.twin_data.f_calc[:,:-1].sum(axis=1)
             else:
